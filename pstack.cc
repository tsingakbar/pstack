--- conflicted
+++ resolved
@@ -90,11 +90,7 @@
     bool python = false;
     bool coreOnExit = false;
 
-<<<<<<< HEAD
-    while ((c = getopt(argc, argv, "F:b:d:D:hjsVvag:ptz:")) != -1) {
-=======
     while ((c = getopt(argc, argv, "F:b:d:CD:hjsVvag:ptz:")) != -1) {
->>>>>>> 42eac12d
         switch (c) {
         case 'F': g_openPrefix = optarg;
                   break;
@@ -110,16 +106,10 @@
         case 'z':
         case 'd': {
             /* Undocumented option to dump image contents */
-<<<<<<< HEAD
-            Elf::Object obj(imageCache, loadFile(optarg));
-            std::cout << json( c == 'd' ? obj : *obj.debugData);
-            return 0;
-=======
             std::cout << json(Elf::Object(imageCache, loadFile(optarg)));
             Elf::Object obj(imageCache, loadFile(optarg));
             std::cout << json( c == 'd' ? obj : *obj.debugData);
             goto done;
->>>>>>> 42eac12d
         }
         case 'h':
             usage();
